--- conflicted
+++ resolved
@@ -6,7 +6,6 @@
 using EventStore.Core.Data;
 using EventStore.Core.Services.Storage.ReaderIndex;
 using EventStore.Core.TransactionLog.LogRecords;
-<<<<<<< HEAD
 
 namespace EventStore.Core.Tests.TransactionLog {
 	internal class FakeReadIndex : IReadIndex {
@@ -21,15 +20,6 @@
 		public IIndexWriter IndexWriter {
 			get { throw new NotImplementedException(); }
 		}
-=======
-using EventStore.Core.Util;
-
-namespace EventStore.Core.Tests.TransactionLog {
-	internal class FakeReadIndex : IReadIndex {
-		public long LastCommitPosition { get { throw new NotImplementedException(); } }
-		public long LastReplicatedPosition { get { throw new NotImplementedException(); } }
-		public IIndexWriter IndexWriter { get { throw new NotImplementedException(); } }
->>>>>>> d13c60f1
 
 		private readonly Func<string, bool> _isStreamDeleted;
 
@@ -70,14 +60,11 @@
 			throw new NotImplementedException();
 		}
 
-<<<<<<< HEAD
-=======
 		public IndexReadAllFilteredResult ReadAllEventsForwardFiltered(TFPos pos, int maxCount, int maxSearchWindow,
 			StringFilter allowedEventTypes) {
 			throw new NotImplementedException();
 		}
 
->>>>>>> d13c60f1
 		public IndexReadAllResult ReadAllEventsBackward(TFPos pos, int maxCount) {
 			throw new NotImplementedException();
 		}
