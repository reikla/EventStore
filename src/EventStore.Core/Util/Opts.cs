--- conflicted
+++ resolved
@@ -326,11 +326,7 @@
         public static int IndexCacheDepthDefault = 16;
 
         public const string IndexBitnessVersionDescr = "Sets the bitness version for the indexes to use";
-<<<<<<< HEAD
-        public const byte IndexBitnessVersionDefault = EventStore.Core.Index.PTableVersions.Index64Bit;
-=======
         public const byte IndexBitnessVersionDefault = EventStore.Core.Index.PTableVersions.IndexV3;
->>>>>>> aa8cda89
 		/*
 		 * Authentication Options
 		 */
