--- conflicted
+++ resolved
@@ -90,13 +90,8 @@
             _eventsRequested = false;
             switch (message.Result)
             {
-<<<<<<< HEAD
                 case StreamResult.NoStream:
-                    DeliverSafeJoinPosition(message.LastCommitPosition.Value); // allow joining heading distribution
-=======
-                case RangeReadResult.NoStream:
                     DeliverSafeJoinPosition(message.LastCommitPosition); // allow joining heading distribution
->>>>>>> d1e61c16
                     if (_pauseRequested)
                         _paused = true;
                     else 
