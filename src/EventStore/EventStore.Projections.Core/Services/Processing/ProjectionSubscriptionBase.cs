--- conflicted
+++ resolved
@@ -26,15 +26,7 @@
 
         protected ProjectionSubscriptionBase(IPublisher publisher,
             Guid projectionCorrelationId, Guid subscriptionId, CheckpointTag from,
-<<<<<<< HEAD
-            CheckpointStrategy checkpointStrategy, long? checkpointUnhandledBytesThreshold, bool stopOnEof)
-=======
-            IHandle<ProjectionSubscriptionMessage.CommittedEventReceived> eventHandler,
-            IHandle<ProjectionSubscriptionMessage.CheckpointSuggested> checkpointHandler,
-            IHandle<ProjectionSubscriptionMessage.ProgressChanged> progressHandler,
-            IHandle<ProjectionSubscriptionMessage.EofReached> eofHandler, CheckpointStrategy checkpointStrategy,
-            long? checkpointUnhandledBytesThreshold, int? checkpointProcessedEventsThreshold, bool stopOnEof)
->>>>>>> f589c897
+            CheckpointStrategy checkpointStrategy, long? checkpointUnhandledBytesThreshold, int? checkpointProcessedEventsThreshold, bool stopOnEof)
         {
             if (publisher == null) throw new ArgumentNullException("publisher");
             if (checkpointStrategy == null) throw new ArgumentNullException("checkpointStrategy");
@@ -93,18 +85,12 @@
                 _lastPassedOrCheckpointedEventPosition = message.Position.PreparePosition;
                 var convertedMessage =
                     ProjectionSubscriptionMessage.CommittedEventReceived.FromCommittedEventDistributed(
-<<<<<<< HEAD
                         message, eventCheckpointTag, _eventFilter.GetCategory(message.PositionStreamId), _projectionCorrelationId, 
                         _subscriptionId, _subscriptionMessageSequenceNumber++);
                 _publisher.Publish(convertedMessage);
-=======
-                        message, eventCheckpointTag, _eventFilter.GetCategory(message.PositionStreamId), _subscriptionId,
-                        _subscriptionMessageSequenceNumber++);
-                _eventHandler.Handle(convertedMessage);
                 _eventsSinceLastCheckpointSuggested++;
                 if (_eventsSinceLastCheckpointSuggested >= _checkpointProcessedEventsThreshold)
                     SuggestCheckpoint(message);
->>>>>>> f589c897
             }
             else
             {
@@ -113,15 +99,7 @@
                         && message.Position.PreparePosition - _lastPassedOrCheckpointedEventPosition.Value
                         > _checkpointUnhandledBytesThreshold))
                 {
-<<<<<<< HEAD
-                    _lastPassedOrCheckpointedEventPosition = message.Position.PreparePosition;
-                    _publisher.Publish(
-                        new ProjectionSubscriptionMessage.CheckpointSuggested(
-                            _projectionCorrelationId, _subscriptionId, _positionTracker.LastTag, message.Progress,
-                            _subscriptionMessageSequenceNumber++));
-=======
                     SuggestCheckpoint(message);
->>>>>>> f589c897
                 }
                 else
                 {
@@ -140,7 +118,7 @@
         private void SuggestCheckpoint(ProjectionCoreServiceMessage.CommittedEventDistributed message)
         {
             _lastPassedOrCheckpointedEventPosition = message.Position.PreparePosition;
-            _checkpointHandler.Handle(
+            _publisher.Publish(
                 new ProjectionSubscriptionMessage.CheckpointSuggested(
                     _projectionCorrelationId, _subscriptionId, _positionTracker.LastTag, message.Progress,
                     _subscriptionMessageSequenceNumber++));
