--- conflicted
+++ resolved
@@ -68,87 +68,49 @@
         public void a_null_name_throws_argument_null_excveption()
         {
             IProjectionStateHandler projectionStateHandler = new FakeProjectionStateHandler();
-<<<<<<< HEAD
-            var p = CoreProjection.CreateAndPrepapre(
-                null, new ProjectionVersion(1, 1, 1), Guid.NewGuid(), new FakePublisher(), projectionStateHandler, _defaultProjectionConfig,
-                _readDispatcher, _writeDispatcher, null);
-=======
-            var p = CoreProjection.CreateAndPrepare(null, Guid.NewGuid(), new FakePublisher(), projectionStateHandler, _defaultProjectionConfig,
+            var p = CoreProjection.CreateAndPrepare(null, new ProjectionVersion(1, 1, 1), Guid.NewGuid(), new FakePublisher(), projectionStateHandler, _defaultProjectionConfig,
                                          _readDispatcher, _writeDispatcher, null);
->>>>>>> bdc28016
         }
 
         [Test, ExpectedException(typeof (ArgumentException))]
         public void an_empty_name_throws_argument_exception()
         {
             IProjectionStateHandler projectionStateHandler = new FakeProjectionStateHandler();
-<<<<<<< HEAD
-            var p = CoreProjection.CreateAndPrepapre(
-                "", new ProjectionVersion(1, 1, 1), Guid.NewGuid(), new FakePublisher(), projectionStateHandler, _defaultProjectionConfig,
-                _readDispatcher, _writeDispatcher, null);
-=======
-            var p = CoreProjection.CreateAndPrepare("", Guid.NewGuid(), new FakePublisher(), projectionStateHandler, _defaultProjectionConfig,
+            var p = CoreProjection.CreateAndPrepare("", new ProjectionVersion(1, 1, 1), Guid.NewGuid(), new FakePublisher(), projectionStateHandler, _defaultProjectionConfig,
                                          _readDispatcher, _writeDispatcher, null);
->>>>>>> bdc28016
         }
 
         [Test, ExpectedException(typeof (ArgumentNullException))]
         public void a_null_publisher_throws_exception()
         {
             IProjectionStateHandler projectionStateHandler = new FakeProjectionStateHandler();
-<<<<<<< HEAD
-            var p = CoreProjection.CreateAndPrepapre(
-                "projection", new ProjectionVersion(1, 1, 1), Guid.NewGuid(), null, projectionStateHandler, _defaultProjectionConfig,
-                _readDispatcher, _writeDispatcher, null);
-=======
-            var p = CoreProjection.CreateAndPrepare("projection", Guid.NewGuid(), null, projectionStateHandler, _defaultProjectionConfig,
+            var p = CoreProjection.CreateAndPrepare("projection", new ProjectionVersion(1, 1, 1), Guid.NewGuid(), null, projectionStateHandler, _defaultProjectionConfig,
                                          _readDispatcher, _writeDispatcher, null);
->>>>>>> bdc28016
         }
 
         [Test, ExpectedException(typeof (ArgumentNullException))]
         public void a_null_projection_handler_throws_argument_null_exception()
         {
-<<<<<<< HEAD
-            var p = CoreProjection.CreateAndPrepapre(
-                "projection", new ProjectionVersion(1, 1, 1), Guid.NewGuid(), new FakePublisher(), null, _defaultProjectionConfig, _readDispatcher,
-                _writeDispatcher, null);
-=======
-            var p = CoreProjection.CreateAndPrepare("projection", Guid.NewGuid(), new FakePublisher(), null, _defaultProjectionConfig, _readDispatcher,
+            var p = CoreProjection.CreateAndPrepare("projection", new ProjectionVersion(1, 1, 1), Guid.NewGuid(), new FakePublisher(), null, _defaultProjectionConfig, _readDispatcher,
                                          _writeDispatcher, null);
->>>>>>> bdc28016
         }
 
         [Test, ExpectedException(typeof (ArgumentOutOfRangeException))]
         public void a_negative_checkpoint_handled_interval_throws_argument_out_of_range_exception()
         {
             IProjectionStateHandler projectionStateHandler = new FakeProjectionStateHandler();
-<<<<<<< HEAD
-            var p = CoreProjection.CreateAndPrepapre(
-                "projection", new ProjectionVersion(1, 1, 1), Guid.NewGuid(), new FakePublisher(), projectionStateHandler,
-                new ProjectionConfig(-1, 10, 1000, 250, true, true, false, false), _readDispatcher, _writeDispatcher,
-                null);
-=======
-            var p = CoreProjection.CreateAndPrepare("projection", Guid.NewGuid(), new FakePublisher(), projectionStateHandler,
+            var p = CoreProjection.CreateAndPrepare("projection", new ProjectionVersion(1, 1, 1), Guid.NewGuid(), new FakePublisher(), projectionStateHandler,
                                          new ProjectionConfig(-1, 10, 1000, 250, true, true, false, false), _readDispatcher,
                                          _writeDispatcher, null);
->>>>>>> bdc28016
         }
 
         [Test, ExpectedException(typeof (ArgumentOutOfRangeException))]
         public void a_zero_checkpoint_handled_threshold_throws_argument_out_of_range_exception()
         {
             IProjectionStateHandler projectionStateHandler = new FakeProjectionStateHandler();
-<<<<<<< HEAD
-            var p = CoreProjection.CreateAndPrepapre(
-                "projection", new ProjectionVersion(1, 1, 1), Guid.NewGuid(), new FakePublisher(), projectionStateHandler,
-                new ProjectionConfig(0, 10, 1000, 250, true, true, false, false), _readDispatcher, _writeDispatcher,
-                null);
-=======
-            var p = CoreProjection.CreateAndPrepare("projection", Guid.NewGuid(), new FakePublisher(), projectionStateHandler,
+            var p = CoreProjection.CreateAndPrepare("projection", new ProjectionVersion(1, 1, 1), Guid.NewGuid(), new FakePublisher(), projectionStateHandler,
                                          new ProjectionConfig(0, 10, 1000, 250, true, true, false, false), _readDispatcher,
                                          _writeDispatcher, null);
->>>>>>> bdc28016
         }
 
         [Test, ExpectedException(typeof (ArgumentException))]
@@ -156,44 +118,25 @@
             )
         {
             IProjectionStateHandler projectionStateHandler = new FakeProjectionStateHandler();
-<<<<<<< HEAD
-            var p = CoreProjection.CreateAndPrepapre(
-                "projection", new ProjectionVersion(1, 1, 1), Guid.NewGuid(), new FakePublisher(), projectionStateHandler,
-                new ProjectionConfig(10, 5, 1000, 250, true, true, false, false), _readDispatcher, _writeDispatcher,
-                null);
-=======
-            var p = CoreProjection.CreateAndPrepare("projection", Guid.NewGuid(), new FakePublisher(), projectionStateHandler,
+            var p = CoreProjection.CreateAndPrepare("projection", new ProjectionVersion(1, 1, 1), Guid.NewGuid(), new FakePublisher(), projectionStateHandler,
                                          new ProjectionConfig(10, 5, 1000, 250, true, true, false, false), _readDispatcher,
                                          _writeDispatcher, null);
->>>>>>> bdc28016
         }
 
         [Test, ExpectedException(typeof (ArgumentNullException))]
         public void a_null_read_dispatcher__throws_argument_null_exception()
         {
             IProjectionStateHandler projectionStateHandler = new FakeProjectionStateHandler();
-<<<<<<< HEAD
-            var p = CoreProjection.CreateAndPrepapre(
-                "projection", new ProjectionVersion(1, 1, 1), Guid.NewGuid(), new FakePublisher(), projectionStateHandler,
-                _defaultProjectionConfig, null, _writeDispatcher, null);
-=======
-            var p = CoreProjection.CreateAndPrepare("projection", Guid.NewGuid(), new FakePublisher(), projectionStateHandler,
+            var p = CoreProjection.CreateAndPrepare("projection", new ProjectionVersion(1, 1, 1), Guid.NewGuid(), new FakePublisher(), projectionStateHandler,
                                          _defaultProjectionConfig, null, _writeDispatcher, null);
->>>>>>> bdc28016
         }
 
         [Test, ExpectedException(typeof (ArgumentNullException))]
         public void a_null_write_dispatcher__throws_argument_null_exception()
         {
             IProjectionStateHandler projectionStateHandler = new FakeProjectionStateHandler();
-<<<<<<< HEAD
-            var p = CoreProjection.CreateAndPrepapre(
-                "projection", new ProjectionVersion(1, 1, 1), Guid.NewGuid(), new FakePublisher(), projectionStateHandler,
-                _defaultProjectionConfig, _readDispatcher, null, null);
-=======
-            var p = CoreProjection.CreateAndPrepare("projection", Guid.NewGuid(), new FakePublisher(), projectionStateHandler,
+            var p = CoreProjection.CreateAndPrepare("projection", new ProjectionVersion(1, 1, 1), Guid.NewGuid(), new FakePublisher(), projectionStateHandler,
                                          _defaultProjectionConfig, _readDispatcher, null, null);
->>>>>>> bdc28016
         }
     }
 }