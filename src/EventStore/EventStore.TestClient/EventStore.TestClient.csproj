--- conflicted
+++ resolved
@@ -58,11 +58,7 @@
     <Compile Include="ClientOptions.cs" />
     <Compile Include="CommandProcessorContext.cs" />
     <Compile Include="CommandsProcessor.cs" />
-<<<<<<< HEAD
-    <Compile Include="Commands\RunTestScenarios\ProjGenerateSampleData.cs" />
-=======
     <Compile Include="Commands\RunTestScenarios\NodeConnectionInfo.cs" />
->>>>>>> 5b391c99
     <Compile Include="Commands\WriteFloodClientApiProcessor.cs" />
     <Compile Include="Commands\ReadAllProcessor.cs" />
     <Compile Include="Commands\RunTestScenariosProcessor.cs" />
