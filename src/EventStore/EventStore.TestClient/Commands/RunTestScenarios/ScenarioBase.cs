// Copyright (c) 2012, Event Store LLP
// All rights reserved.
// 
// Redistribution and use in source and binary forms, with or without
// modification, are permitted provided that the following conditions are
// met:
// 
// Redistributions of source code must retain the above copyright notice,
// this list of conditions and the following disclaimer.
// Redistributions in binary form must reproduce the above copyright
// notice, this list of conditions and the following disclaimer in the
// documentation and/or other materials provided with the distribution.
// Neither the name of the Event Store LLP nor the names of its
// contributors may be used to endorse or promote products derived from
// this software without specific prior written permission
// THIS SOFTWARE IS PROVIDED BY THE COPYRIGHT HOLDERS AND CONTRIBUTORS
// "AS IS" AND ANY EXPRESS OR IMPLIED WARRANTIES, INCLUDING, BUT NOT
// LIMITED TO, THE IMPLIED WARRANTIES OF MERCHANTABILITY AND FITNESS FOR
// A PARTICULAR PURPOSE ARE DISCLAIMED. IN NO EVENT SHALL THE COPYRIGHT
// HOLDER OR CONTRIBUTORS BE LIABLE FOR ANY DIRECT, INDIRECT, INCIDENTAL,
// SPECIAL, EXEMPLARY, OR CONSEQUENTIAL DAMAGES (INCLUDING, BUT NOT
// LIMITED TO, PROCUREMENT OF SUBSTITUTE GOODS OR SERVICES; LOSS OF USE,
// DATA, OR PROFITS; OR BUSINESS INTERRUPTION) HOWEVER CAUSED AND ON ANY
// THEORY OF LIABILITY, WHETHER IN CONTRACT, STRICT LIABILITY, OR TORT
// (INCLUDING NEGLIGENCE OR OTHERWISE) ARISING IN ANY WAY OUT OF THE USE
// OF THIS SOFTWARE, EVEN IF ADVISED OF THE POSSIBILITY OF SUCH DAMAGE.
// 

using System;
using System.Collections.Generic;
using System.Diagnostics;
using System.IO;
using System.Linq;
using System.Net;
using System.Reflection;
using System.Text;
using System.Threading;
using System.Threading.Tasks;
using EventStore.ClientAPI;
using EventStore.Common.Log;
using EventStore.Core.Services.Transport.Tcp;
using EventStore.Core.Tests.Helper;
using ConsoleLogger = EventStore.ClientAPI.Common.Log.ConsoleLogger;
using ILogger = EventStore.Common.Log.ILogger;

namespace EventStore.TestClient.Commands.RunTestScenarios
{
    internal abstract class ScenarioBase : IScenario
    {
        protected static readonly ILogger Log = LogManager.GetLoggerFor<ScenarioBase>();
        protected static readonly ClientAPI.ILogger ApiLogger = new ClientApiLoggerBridge(LogManager.GetLogger("client-api"));

        protected readonly Action<IPEndPoint, byte[]> DirectSendOverTcp;
        protected readonly int MaxConcurrentRequests;
        protected readonly int Connections;
        protected readonly int Streams;
        protected readonly int EventsPerStream;
        protected readonly int StreamDeleteStep;

        private readonly NodeConnectionInfo _customNodeConnection;
        private readonly NodeConnectionInfo _nodeConnection;
        
        private readonly HashSet<int> _startedNodesProcIds;

        private readonly string _dbPath;

        private readonly Dictionary<WriteMode, Func<string, int, Func<int, EventData>, Task>> _writeHandlers;
        private readonly EventStoreConnection[] _connections;
        private int _nextConnectionNum = -1;
        private readonly ProjectionsManager _projectionsManager;

        protected virtual TimeSpan StartupWaitInterval
        {
            get { return TimeSpan.FromSeconds(12); }
        }

        protected ScenarioBase(Action<IPEndPoint, byte[]> directSendOverTcp,
                               int maxConcurrentRequests,
                               int connections,
                               int streams,
                               int eventsPerStream,
                               int streamDeleteStep,
                               string dbParentPath,
                               NodeConnectionInfo customNodeConnection)
        {
            DirectSendOverTcp = directSendOverTcp;
            MaxConcurrentRequests = maxConcurrentRequests;
            Connections = connections;
            Streams = streams;
            EventsPerStream = eventsPerStream;
            StreamDeleteStep = streamDeleteStep;
            _customNodeConnection = customNodeConnection;

            _startedNodesProcIds = new HashSet<int>();

            var ipAddress = IPAddress.Loopback;

            if (_customNodeConnection != null)
            {
                _nodeConnection = _customNodeConnection;
                _dbPath = null;
            }
            else
            {
                _dbPath = CreateNewDbPath(dbParentPath);
                _nodeConnection = new NodeConnectionInfo(ipAddress,
                                                         TcpPortsHelper.GetAvailablePort(ipAddress),
                                                         TcpPortsHelper.GetAvailablePort(ipAddress));
            }

            _connections = new EventStoreConnection[connections];
            _projectionsManager = new ProjectionsManager(new ConsoleLogger(), new IPEndPoint(_nodeConnection.IpAddress, _nodeConnection.HttpPort));

            _writeHandlers = new Dictionary<WriteMode, Func<string, int, Func<int, EventData>, Task>>
            {
                    {WriteMode.SingleEventAtTime, WriteSingleEventAtTime},
                    {WriteMode.Bucket, WriteBucketOfEventsAtTime},
                    {WriteMode.Transactional, WriteEventsInTransactionalWay}
            };
        }

        private string CreateNewDbPath(string dbParentPath)
        {
            var dbParent = dbParentPath ?? Path.GetDirectoryName(Assembly.GetExecutingAssembly().Location);
            Debug.Assert(dbParent != null, "dbParent != null");

            var dataFolder = Path.Combine(dbParent, "data");
            var idx = 0;
            var dbPath = Path.Combine(dataFolder, string.Format("es_{0}", idx));

            while (Directory.Exists(_dbPath))
            {
                idx += 1;
                dbPath = Path.Combine(dataFolder, string.Format("es_{0}", idx));
            }
            return dbPath;
        }

        protected EventStoreConnection GetConnection()
        {
            var connectionNum = (int)(((uint)Interlocked.Increment(ref _nextConnectionNum)) % Connections);
            return _connections[connectionNum];
        }

        protected ProjectionsManager GetProjectionsManager()
        {
            return _projectionsManager;
        }

        public void Run()
        {
            for (int i = 0; i < Connections; ++i)
            {
                _connections[i] = EventStoreConnection.Create(
<<<<<<< HEAD
                      ConnectionSettings.Create()
                                        .UseCustomLogger(ApiLogger)
                                        .LimitConcurrentOperationsTo(MaxConcurrentRequests)
                                        .KeepRetrying()
                                        .OnClosed((c, s) => Log.Debug("[SCENARIO] {0} closed.", c.ConnectionName))
                                        .OnConnected(c => Log.Debug("[SCENARIO] {0} connected.", c.ConnectionName))
                                        .OnDisconnected(c => Log.Debug("[SCENARIO] {0} disconnected.", c.ConnectionName))
                                        .OnErrorOccurred((c, e) => Log.DebugException(e, "[SCENARIO] {0} error occurred.", c.ConnectionName))
                                        .OnReconnecting(c => Log.Debug("[SCENARIO] {0} reconnecting.", c.ConnectionName)),
=======
                    ConnectionSettings.Create()
                                      .DisableVerboseLogging()
                                      .UseCustomLogger(ApiLogger)
                                      .LimitConcurrentOperationsTo(MaxConcurrentRequests)
                                      .KeepRetrying()
                                      .OnClosed((c, s) => Log.Debug("[SCENARIO] {0} closed.", c.ConnectionName))
                                      .OnConnected(c => Log.Debug("[SCENARIO] {0} connected.", c.ConnectionName))
                                      .OnDisconnected(c => Log.Debug("[SCENARIO] {0} disconnected.", c.ConnectionName))
                                      .OnErrorOccurred((c, e) => Log.DebugException(e, "[SCENARIO] {0} error occurred.", c.ConnectionName))
                                      .OnReconnecting(c => Log.Debug("[SCENARIO] {0} reconnecting.", c.ConnectionName)),
>>>>>>> aea2cc3d
                    connectionName: string.Format("ESConn-{0}", i));
                _connections[i].Connect(new IPEndPoint(_nodeConnection.IpAddress, _nodeConnection.TcpPort));
            } 
            RunInternal();   
        }

        protected abstract void RunInternal();

        public void Clean()
        {
            CloseConnections();
            KillStartedNodes();
            DeleteDatabase();
        }

        private void DeleteDatabase()
        {
            try
            {
                if (_dbPath != null)
                {
                    Log.Info("Deleting {0}...", _dbPath);
                    Directory.Delete(_dbPath, true);
                    Log.Info("Deleted {0}", _dbPath);
                }
            }
            catch (IOException ex)
            {
                Log.ErrorException(ex, "Failed to delete dir {0}, IOException was raised", _dbPath);
            }
            catch (UnauthorizedAccessException ex)
            {
                Log.ErrorException(ex, "Failed to delete dir {0}, UnauthorizedAccessException was raised", _dbPath);
            }
        }

        protected T[][] Split<T>(IEnumerable<T> sequence, int parts)
        {
            return sequence.Select((x, i) => new { GroupNum = i % parts, Item = x })
                           .GroupBy(x => x.GroupNum, y => y.Item)
                           .Select(x => x.ToArray())
                           .ToArray();
        }

        
        protected Task Write(WriteMode mode, string[] streams, int eventsPerStream)
        {
            Func<int, EventData> createEvent = TestEvent.NewTestEvent;
            return Write(mode, streams, eventsPerStream, createEvent);
        }

        protected Task Write(WriteMode mode, string[] streams, int eventsPerStream, Func<int, EventData> createEvent)
        {
            Log.Info("Writing. Mode : {0,-15} Streams : {1,-10} Events per stream : {2,-10}",
                     mode,
                     streams.Length,
                     eventsPerStream);

            Func<string, int, Func<int, EventData>, Task> handler;
            if (!_writeHandlers.TryGetValue(mode, out handler))
                throw new ArgumentOutOfRangeException("mode");

            var tasks = new List<Task>();
            for (var i = 0; i < streams.Length; i++)
            {
                //Console.WriteLine("WRITING TO {0}", streams[i]);
                tasks.Add(handler(streams[i], eventsPerStream, createEvent));
            }

            return Task.Factory.ContinueWhenAll(tasks.ToArray(), tsks =>
            {
                Task.WaitAll(tsks);
                Log.Info("Finished writing. Mode : {0,-15} Streams : {1,-10} Events per stream : {2,-10}",
                         mode,
                         streams.Length,
                         eventsPerStream);
            });
        }

        protected void DeleteStreams(IEnumerable<string> streams)
        {
            Log.Info("Deleting streams...");
            var store = GetConnection();

            var tasks = new List<Task>();
            foreach (var stream in streams)
            {
                var s = stream;
                Log.Info("Deleting stream {0}...", stream);
                var task = store.DeleteStreamAsync(stream, EventsPerStream)
                                .ContinueWith(x => Log.Info("Stream {0} successfully deleted", s));
                tasks.Add(task);
            }
            Task.WaitAll(tasks.ToArray());

            Log.Info("All streams successfully deleted");
        }

        protected Task CheckStreamsDeleted(IEnumerable<string> streams)
        {
            Log.Info("Verifying streams are deleted...");

            var store = GetConnection();
            var tasks = new List<Task>();

            foreach (var stream in streams)
            {
                var s = stream;
                var task = store.ReadStreamEventsForwardAsync(stream, 0, 1, resolveLinkTos: false).ContinueWith(t =>
                {
                    if (t.Result.Status != SliceReadStatus.StreamDeleted)
                        throw new Exception(string.Format("Stream '{0}' is not deleted, but should be!", s));
                });

                tasks.Add(task);
            }

            return Task.Factory.ContinueWhenAll(tasks.ToArray(), tsks =>
            {
                Task.WaitAll(tsks);
                Log.Info("Stream deletion verification succeeded.");
            });
        }

        protected Task Read(string[] streams, int @from, int count)
        {
            if (streams.Length == 0)
            {
                Debugger.Break();
                throw new Exception("Streams shouldn't be empty.");
            }
            Log.Info("Reading [{0}]\nfrom {1,-10} count {2,-10}", string.Join(",", streams), @from, count);

            var tasks = new List<Task>();

            for (int i = 0; i < streams.Length; i++)
            {
                var task = ReadStream(streams[i], from, count);
                tasks.Add(task);
            }

            return Task.Factory.ContinueWhenAll(tasks.ToArray(), tsks =>
            {
                Task.WaitAll(tsks);
                Log.Info("Done reading [{0}]", string.Join(",", streams));
            });
        }

        private bool TryGetPathToMono(out string pathToMono)
        {
            const string monopathVariable = "EVENTSTORE_MONOPATH";
            pathToMono = Environment.GetEnvironmentVariable(monopathVariable);
            return !string.IsNullOrEmpty(pathToMono);
        }

        protected int StartNode()
        {
            int processId = -1;
            if (_customNodeConnection == null)
                processId = StartNewNode();

            return processId;
        }

        private int StartNewNode()
        {
            var clientFolder = Path.GetDirectoryName(Assembly.GetExecutingAssembly().Location);

            string fileName;
            string argumentsHead;

            string pathToMono;
            if (TryGetPathToMono(out pathToMono))
            {
                Log.Info("Mono at {0} will be used.", pathToMono);
                fileName = pathToMono;
                argumentsHead = string.Format("--debug --gc=sgen {0}", Path.Combine(clientFolder, "EventStore.SingleNode.exe"));
            }
            else
            {
                fileName = Path.Combine(clientFolder, "EventStore.SingleNode.exe");
                argumentsHead = "";
            }

            var arguments = string.Format("{0} --run-projections --ip {1} -t {2} -h {3} --db {4}",
                                          argumentsHead,
                                          _nodeConnection.IpAddress,
                                          _nodeConnection.TcpPort,
                                          _nodeConnection.HttpPort,
                                          _dbPath);

            Log.Info("Starting [{0} {1}]...", fileName, arguments);

            var startInfo = new ProcessStartInfo(fileName, arguments);

            var nodeProcess = Process.Start(startInfo);
            if (nodeProcess == null || nodeProcess.HasExited)
                throw new ApplicationException("Process was not started.");

            Thread.Sleep(3000);
            Process tmp;
            var running = TryGetProcessById(nodeProcess.Id, out tmp);
            if (!running || tmp.HasExited)
                throw new ApplicationException("Process was not started.");

            _startedNodesProcIds.Add(nodeProcess.Id);

            Log.Info("Started node with process id {0}", nodeProcess.Id);

            Thread.Sleep(StartupWaitInterval);
            Log.Info("Started [{0} {1}]", fileName, arguments);

            return nodeProcess.Id;
        }

        private bool TryGetProcessById(int processId, out Process process)
        {
            process = null;

            try
            {
                process = Process.GetProcessById(processId);
            }
            catch (ArgumentException)
            {
                return false;
            }
            catch (InvalidOperationException)
            {
                return false;
            }
            return true;
        }

        protected void KillNode(int processId)
        {
            if (processId != -1)
                KillStartedNode(processId);
            else
                Log.Info("Skip killing, procId -1");
        }

        private void KillStartedNode(int processId)
        {
            Log.Info("Killing {0}...", processId);

            Process process;
            if (TryGetProcessById(processId, out process))
            {
                process.Kill();

                var waitCount = 100;
                while (!process.HasExited && waitCount > 0)
                {
                    Thread.Sleep(250);
                    waitCount -= 1;
                }

                if (process.HasExited)
                {
                    _startedNodesProcIds.Remove(processId);

                    TcpPortsHelper.ReturnPort(_nodeConnection.TcpPort);
                    TcpPortsHelper.ReturnPort(_nodeConnection.HttpPort);

                    Log.Info("Killed process {0}", processId);
                }
                else
                {
                    Process temp;
                    if (TryGetProcessById(processId, out temp))
                        Log.Error(
                            "Process {0} did not report about exit in time and is still present in processes list.",
                            processId);
                    else
                        Log.Info("Process {0} did not report about exit in time but is not found again.", processId);
                }
            }
            else
                Log.Error("Process {0} was not found to be killed.", processId);
        }

        public void Dispose()
        {
            CloseConnections();
            KillStartedNodes();
        }

        private void CloseConnections()
        {
            for (int i = 0; i < _connections.Length; ++i)
            {
                _connections[i].Close();
            }
        }

        private void KillStartedNodes()
        {
            Log.Info("Killing remaining nodes...");
            try
            {
                _startedNodesProcIds.ToList().ForEach(KillNode);
            }
            catch (Exception ex)
            {
                Log.Error("Failed to kill started nodes: {0}.", ex.Message);
            }
        }

        protected void Scavenge()
        {
            Log.Info("Send scavenge command...");
            var package = new TcpPackage(TcpCommand.ScavengeDatabase, Guid.NewGuid(), null).AsByteArray();
            DirectSendOverTcp(new IPEndPoint(_nodeConnection.IpAddress, _nodeConnection.TcpPort), package);
            Log.Info("Scavenge command was sent.");
        }

        private Task WriteSingleEventAtTime(string stream, int events, Func<int, EventData> createEvent)
        {
            var resSource = new TaskCompletionSource<object>();

            Log.Info("Starting to write {0} events to [{1}]", events, stream);
            var store = GetConnection();
            int eventVersion = 0;
            var createTask = store.CreateStreamAsync(stream, Guid.NewGuid(), false, Encoding.UTF8.GetBytes("metadata"));

            Action<Task> fail = prevTask =>
            {
                Log.Info("WriteSingleEventAtTime for stream {0} failed.", stream);
                resSource.SetException(prevTask.Exception);
            };

            Action<Task> writeSingleEvent = null;
            writeSingleEvent = prevTask =>
            {
                if (eventVersion == events)
                {
                    Log.Info("Wrote {0} events to [{1}]", events, stream);
                    resSource.SetResult(null);
                    return;
                }

                eventVersion += 1;
                var writeTask = store.AppendToStreamAsync(stream,
                                                            eventVersion - 1,
                                                            new[] { createEvent(eventVersion) });
                writeTask.ContinueWith(fail, TaskContinuationOptions.OnlyOnFaulted);
                writeTask.ContinueWith(writeSingleEvent, TaskContinuationOptions.OnlyOnRanToCompletion);
            };

            createTask.ContinueWith(writeSingleEvent, TaskContinuationOptions.OnlyOnRanToCompletion);
            createTask.ContinueWith(fail, TaskContinuationOptions.OnlyOnFaulted);

            return resSource.Task;
        }

        private Task WriteBucketOfEventsAtTime(string stream, int eventCount, Func<int, EventData> createEvent)
        {
            const int bucketSize = 25;
            Log.Info("Starting to write {0} events to [{1}] ({2} events at once)", eventCount, stream, bucketSize);

            var resSource = new TaskCompletionSource<object>();
            var store = GetConnection();
            int writtenCount = 0;
            var createTask = store.CreateStreamAsync(stream, Guid.NewGuid(), false, Encoding.UTF8.GetBytes("metadata"));

            Action<Task> fail = prevTask =>
            {
                Log.Info("WriteBucketOfEventsAtTime for stream {0} failed.", stream);
                resSource.SetException(prevTask.Exception);
            };

            Action<Task> writeBatch = null;
            writeBatch = prevTask =>
            {
                if (writtenCount == eventCount)
                {
                    Log.Info("Wrote {0} events to [{1}] ({2} events at once)", eventCount, stream, bucketSize);
                    resSource.SetResult(null);
                    return;
                }

                var startIndex = writtenCount + 1;
                var endIndex = Math.Min(eventCount, startIndex + bucketSize - 1);
                var events = Enumerable.Range(startIndex, endIndex - startIndex + 1).Select(createEvent).ToArray();

                writtenCount = endIndex;

                var writeTask = store.AppendToStreamAsync(stream, startIndex - 1, events);
                writeTask.ContinueWith(fail, TaskContinuationOptions.OnlyOnFaulted);
                writeTask.ContinueWith(writeBatch, TaskContinuationOptions.OnlyOnRanToCompletion);
            };

            createTask.ContinueWith(writeBatch, TaskContinuationOptions.OnlyOnRanToCompletion);
            createTask.ContinueWith(fail, TaskContinuationOptions.OnlyOnFaulted);

            return resSource.Task;
        }
        
        private Task WriteEventsInTransactionalWay(string stream, int eventCount, Func<int, EventData> createEvent)
        {
            Log.Info("Starting to write {0} events to [{1}] (in single transaction)", eventCount, stream);

            var resSource = new TaskCompletionSource<object>();
            var store = GetConnection();

            Action<Task> fail = prevTask =>
            {
                Log.Info("WriteEventsInTransactionalWay for stream {0} failed.", stream);
                resSource.SetException(prevTask.Exception);
            };

            int writtenCount = 0;
            EventStoreTransaction transaction = null;
            var createTask = store.CreateStreamAsync(stream, Guid.NewGuid(), false, Encoding.UTF8.GetBytes("metadata"));
            createTask.ContinueWith(fail, TaskContinuationOptions.OnlyOnFaulted);

            Action<Task> writeTransactionEvent = null;
            writeTransactionEvent = prevTask =>
            {
                if (writtenCount == eventCount)
                {
                    var commitTask = transaction.CommitAsync();
                    commitTask.ContinueWith(fail, TaskContinuationOptions.OnlyOnFaulted);
                    commitTask.ContinueWith(t =>
                    {
                        Log.Info("Wrote {0} events to [{1}] (in single transaction)", eventCount, stream);
                        resSource.SetResult(null);
                    }, TaskContinuationOptions.OnlyOnRanToCompletion);
                    return;
                }

                writtenCount += 1;

                var writeTask = transaction.WriteAsync(createEvent(writtenCount));
                writeTask.ContinueWith(fail, TaskContinuationOptions.OnlyOnFaulted);
                writeTask.ContinueWith(writeTransactionEvent, TaskContinuationOptions.OnlyOnRanToCompletion);
            };

            createTask.ContinueWith(_ =>
            {
                var startTask = store.StartTransactionAsync(stream, 0);
                startTask.ContinueWith(fail, TaskContinuationOptions.OnlyOnFaulted);
                startTask.ContinueWith(t =>
                {
                    transaction = t.Result;
                    writeTransactionEvent(t);
                }, TaskContinuationOptions.OnlyOnRanToCompletion);

            }, TaskContinuationOptions.OnlyOnRanToCompletion);


            return resSource.Task;
        }

        private Task ReadStream(string stream, int from, int count)
        {
            Log.Info("Reading [{0}] from {1,-10} count {2,-10}", stream, from, count);
            var resSource = new TaskCompletionSource<object>();
            var store = GetConnection();

            Action<Task> fail = prevTask =>
            {
                Log.Info("ReadStream for stream {0} failed.", stream);
                resSource.SetException(prevTask.Exception);
            };

            var readTask = store.ReadStreamEventsForwardAsync(stream, @from, count, resolveLinkTos: false);
            readTask.ContinueWith(fail, TaskContinuationOptions.OnlyOnFaulted);
            readTask.ContinueWith(t =>
            {
                try
                {
                    var slice = t.Result;
                    if (slice == null || slice.Events == null || slice.Events.Length != count)
                    {
                        throw new Exception(string.Format(
                                "Tried to read {0} events from event number {1} from stream '{2}' but failed. Reason: {3}.",
                                count,
                                from,
                                stream,
                                slice == null ? "slice == null"
                                    : slice.Events == null ? "slive.Events == null"
                                    : slice.Events.Length != count ? string.Format("Expected count: {0}, actual count: {1}.", count, slice.Events.Length)
                                    : "WAT?!?"));
                    }

                    for (int i = 0; i < count; ++i)
                    {
                        var evnt = slice.Events[i].Event;
                        if (evnt.EventNumber != i + from)
                        {
                            throw new Exception(string.Format(
                                "Received event with wrong event number. Expected: {0}, actual: {1}.\nEvent: {2}.",
                                from + i,
                                evnt.EventNumber,
                                evnt));
                        }

                        TestEvent.VerifyIfMatched(evnt);
                    }
                    Log.Info("Done reading [{0}] from {1,-10} count {2,-10}", stream, from, count);
                    resSource.SetResult(null);
                }
                catch (Exception exc)
                {
                    Log.Info("ReadStream for stream {0} failed.", stream);
                    resSource.SetException(exc);
                }
            }, TaskContinuationOptions.OnlyOnRanToCompletion);

            return resSource.Task;
        }
    }
}<|MERGE_RESOLUTION|>--- conflicted
+++ resolved
@@ -152,18 +152,7 @@
             for (int i = 0; i < Connections; ++i)
             {
                 _connections[i] = EventStoreConnection.Create(
-<<<<<<< HEAD
                       ConnectionSettings.Create()
-                                        .UseCustomLogger(ApiLogger)
-                                        .LimitConcurrentOperationsTo(MaxConcurrentRequests)
-                                        .KeepRetrying()
-                                        .OnClosed((c, s) => Log.Debug("[SCENARIO] {0} closed.", c.ConnectionName))
-                                        .OnConnected(c => Log.Debug("[SCENARIO] {0} connected.", c.ConnectionName))
-                                        .OnDisconnected(c => Log.Debug("[SCENARIO] {0} disconnected.", c.ConnectionName))
-                                        .OnErrorOccurred((c, e) => Log.DebugException(e, "[SCENARIO] {0} error occurred.", c.ConnectionName))
-                                        .OnReconnecting(c => Log.Debug("[SCENARIO] {0} reconnecting.", c.ConnectionName)),
-=======
-                    ConnectionSettings.Create()
                                       .DisableVerboseLogging()
                                       .UseCustomLogger(ApiLogger)
                                       .LimitConcurrentOperationsTo(MaxConcurrentRequests)
@@ -173,7 +162,6 @@
                                       .OnDisconnected(c => Log.Debug("[SCENARIO] {0} disconnected.", c.ConnectionName))
                                       .OnErrorOccurred((c, e) => Log.DebugException(e, "[SCENARIO] {0} error occurred.", c.ConnectionName))
                                       .OnReconnecting(c => Log.Debug("[SCENARIO] {0} reconnecting.", c.ConnectionName)),
->>>>>>> aea2cc3d
                     connectionName: string.Format("ESConn-{0}", i));
                 _connections[i].Connect(new IPEndPoint(_nodeConnection.IpAddress, _nodeConnection.TcpPort));
             } 
