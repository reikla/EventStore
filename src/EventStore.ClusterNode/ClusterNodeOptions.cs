﻿using System.Net;
using EventStore.Common.Options;
using EventStore.Common.Utils;
using EventStore.Core.Util;
using EventStore.Rags;

namespace EventStore.ClusterNode
{
    public class ClusterNodeOptions : IOptions
    {
        [ArgDescription(Opts.ShowHelpDescr, Opts.AppGroup)]
        public bool Help { get; set; }
        [ArgDescription(Opts.ShowVersionDescr, Opts.AppGroup)]
        public bool Version { get; set; }
        [ArgDescription(Opts.LogsDescr, Opts.AppGroup)]
        public string Log { get; set; }
        [ArgDescription(Opts.ConfigsDescr, Opts.AppGroup)]
        public string Config { get; set; }
        [ArgDescription(Opts.DefinesDescr, Opts.AppGroup)]
        public string[] Defines { get; set; }
        [ArgDescription(Opts.WhatIfDescr, Opts.AppGroup)]
        public bool WhatIf { get; set; }
        [ArgDescription(Opts.StartStandardProjectionsDescr, Opts.AppGroup)]
        public bool StartStandardProjections { get; set; }
        [ArgDescription(Opts.DisableHttpCachingDescr, Opts.AppGroup)]
        public bool DisableHTTPCaching { get; set; }

        [ArgDescription(Opts.MonoMinThreadpoolSizeDescr, Opts.AppGroup)]
        public int MonoMinThreadpoolSize { get; set; }

        [ArgDescription(Opts.InternalIpDescr, Opts.InterfacesGroup)]
        public IPAddress IntIp { get; set; }
        [ArgDescription(Opts.ExternalIpDescr, Opts.InterfacesGroup)]
        public IPAddress ExtIp { get; set; }
        [ArgDescription(Opts.InternalHttpPortDescr, Opts.InterfacesGroup)]
        public int IntHttpPort { get; set; }
        [ArgDescription(Opts.ExternalHttpPortDescr, Opts.InterfacesGroup)]
        public int ExtHttpPort { get; set; }
        [ArgDescription(Opts.InternalTcpPortDescr, Opts.InterfacesGroup)]
        public int IntTcpPort { get; set; }
        [ArgDescription(Opts.InternalSecureTcpPortDescr, Opts.InterfacesGroup)]
        public int IntSecureTcpPort { get; set; }
        [ArgDescription(Opts.ExternalTcpPortDescr, Opts.InterfacesGroup)]
        public int ExtTcpPort { get; set; }
        [ArgDescription(Opts.ExternalSecureTcpPortAdvertiseAsDescr, Opts.InterfacesGroup)]
        public int ExtSecureTcpPortAdvertiseAs { get; set; }
        [ArgDescription(Opts.ExternalSecureTcpPortDescr, Opts.InterfacesGroup)]
        public int ExtSecureTcpPort { get; set; }

        [ArgDescription(Opts.ExternalIpAdvertiseAsDescr, Opts.InterfacesGroup)]
        public IPAddress ExtIpAdvertiseAs { get; set; }
        [ArgDescription(Opts.ExternalTcpPortAdvertiseAsDescr, Opts.InterfacesGroup)]
        public int ExtTcpPortAdvertiseAs { get; set; }
        [ArgDescription(Opts.ExternalHttpPortAdvertiseAsDescr, Opts.InterfacesGroup)]
        public int ExtHttpPortAdvertiseAs { get; set; }

        [ArgDescription(Opts.InternalIpAdvertiseAsDescr, Opts.InterfacesGroup)]
        public IPAddress IntIpAdvertiseAs { get; set; }
        [ArgDescription(Opts.InternalSecureTcpPortAdvertiseAsDescr, Opts.InterfacesGroup)]
        public int IntSecureTcpPortAdvertiseAs { get; set; }
        [ArgDescription(Opts.InternalTcpPortAdvertiseAsDescr, Opts.InterfacesGroup)]
        public int IntTcpPortAdvertiseAs { get; set; }
        [ArgDescription(Opts.InternalHttpPortAdvertiseAsDescr, Opts.InterfacesGroup)]
        public int IntHttpPortAdvertiseAs { get; set; }

        [ArgDescription(Opts.IntTcpHeartbeatTimeoutDescr, Opts.InterfacesGroup)]
        public int IntTcpHeartbeatTimeout { get; set; }
        [ArgDescription(Opts.ExtTcpHeartbeatTimeoutDescr, Opts.InterfacesGroup)]
        public int ExtTcpHeartbeatTimeout { get; set; }
        [ArgDescription(Opts.IntTcpHeartbeatIntervalDescr, Opts.InterfacesGroup)]
        public int IntTcpHeartbeatInterval { get; set; }
        [ArgDescription(Opts.ExtTcpHeartbeatIntervalDescr, Opts.InterfacesGroup)]
        public int ExtTcpHeartbeatInterval { get; set; }
        [ArgDescription(Opts.GossipOnSingleNodeDescr, Opts.InterfacesGroup)]
        public bool GossipOnSingleNode { get; set; }


        [ArgDescription(Opts.ForceDescr, Opts.AppGroup)]
        public bool Force { get; set; }
        [ArgDescription(Opts.ClusterSizeDescr, Opts.ClusterGroup)]
        public int ClusterSize { get; set; }
        [ArgDescription(Opts.NodePriorityDescr, Opts.ClusterGroup)]
        public int NodePriority { get; set; }
        [ArgDescription(Opts.MinFlushDelayMsDescr, Opts.DbGroup)]
        public double MinFlushDelayMs { get; set; }

        [ArgDescription(Opts.CommitCountDescr, Opts.ClusterGroup)]
        public int CommitCount { get; set; }
        [ArgDescription(Opts.PrepareCountDescr, Opts.ClusterGroup)]
        public int PrepareCount { get; set; }

        [ArgDescription(Opts.AdminOnExtDescr, Opts.InterfacesGroup)]
        public bool AdminOnExt { get; set; }
        [ArgDescription(Opts.StatsOnExtDescr, Opts.InterfacesGroup)]
        public bool StatsOnExt { get; set; }
        [ArgDescription(Opts.GossipOnExtDescr, Opts.InterfacesGroup)]
        public bool GossipOnExt { get; set; }
        [ArgDescription(Opts.DisableScavengeMergeDescr, Opts.DbGroup)]
        public bool DisableScavengeMerging { get; set; }
        [ArgDescription(Opts.ScavengeHistoryMaxAgeDescr, Opts.DbGroup)]
        public int ScavengeHistoryMaxAge { get; set; }

        [ArgDescription(Opts.DiscoverViaDnsDescr, Opts.ClusterGroup)]
        public bool DiscoverViaDns { get; set; }
        [ArgDescription(Opts.ClusterDnsDescr, Opts.ClusterGroup)]
        public string ClusterDns { get; set; }
        [ArgDescription(Opts.ClusterGossipPortDescr, Opts.ClusterGroup)]
        public int ClusterGossipPort { get; set; }
        [ArgDescription(Opts.GossipSeedDescr, Opts.ClusterGroup)]
        public IPEndPoint[] GossipSeed { get; set; }

        [ArgDescription(Opts.StatsPeriodDescr, Opts.AppGroup)]
        public int StatsPeriodSec { get; set; }
        [ArgDescription(Opts.CachedChunksDescr, Opts.DbGroup)]
        public int CachedChunks { get; set; }

        [ArgDescription(Opts.ReaderThreadsCountDescr, Opts.DbGroup)]
        public int ReaderThreadsCount { get; set; }
        [ArgDescription(Opts.ChunksCacheSizeDescr, Opts.DbGroup)]
        public long ChunksCacheSize { get; set; }
        [ArgDescription(Opts.MaxMemTableSizeDescr, Opts.DbGroup)]
        public int MaxMemTableSize { get; set; }
        [ArgDescription(Opts.HashCollisionReadLimitDescr, Opts.DbGroup)]
        public int HashCollisionReadLimit { get; set; }

        [ArgDescription(Opts.DbPathDescr, Opts.DbGroup)]
        public string Db { get; set; }
        [ArgDescription(Opts.IndexPathDescr, Opts.DbGroup)]
        public string Index { get; set; }
        [ArgDescription(Opts.InMemDbDescr, Opts.DbGroup)]
        public bool MemDb { get; set; }
        [ArgDescription(Opts.SkipDbVerifyDescr, Opts.DbGroup)]
        public bool SkipDbVerify { get; set; }

        [ArgDescription(Opts.WriteThroughDescr, Opts.DbGroup)]
        public bool WriteThrough { get; set; }

        [ArgDescription(Opts.UnbufferedDescr, Opts.DbGroup)]
        public bool Unbuffered { get; set; }


        [ArgDescription(Opts.RunProjectionsDescr, Opts.ProjectionsGroup)]
        public ProjectionType RunProjections { get; set; }
        [ArgDescription(Opts.ProjectionThreadsDescr, Opts.ProjectionsGroup)]
        public int ProjectionThreads { get; set; }
        [ArgDescription(Opts.WorkerThreadsDescr, Opts.AppGroup)]
        public int WorkerThreads { get; set; }

        [ArgDescription(Opts.IntHttpPrefixesDescr, Opts.InterfacesGroup)]
        public string[] IntHttpPrefixes { get; set; }
        [ArgDescription(Opts.ExtHttpPrefixesDescr, Opts.InterfacesGroup)]
        public string[] ExtHttpPrefixes { get; set; }
        [ArgDescription(Opts.EnableTrustedAuthDescr, Opts.InterfacesGroup)]
        public bool EnableTrustedAuth { get; set; }
        [ArgDescription(Opts.AddInterfacePrefixesDescr, Opts.InterfacesGroup)]
        public bool AddInterfacePrefixes { get; set; }

        [ArgDescription(Opts.CertificateStoreLocationDescr, Opts.CertificatesGroup)]
        public string CertificateStoreLocation { get; set; }
        [ArgDescription(Opts.CertificateStoreNameDescr, Opts.CertificatesGroup)]
        public string CertificateStoreName { get; set; }
        [ArgDescription(Opts.CertificateSubjectNameDescr, Opts.CertificatesGroup)]
        public string CertificateSubjectName { get; set; }
        [ArgDescription(Opts.CertificateThumbprintDescr, Opts.CertificatesGroup)]
        public string CertificateThumbprint { get; set; }

        [ArgDescription(Opts.CertificateFileDescr, Opts.CertificatesGroup)]
        public string CertificateFile { get; set; }
        [ArgDescription(Opts.CertificatePasswordDescr, Opts.CertificatesGroup)]
        public string CertificatePassword { get; set; }

        [ArgDescription(Opts.UseInternalSslDescr, Opts.InterfacesGroup)]
        public bool UseInternalSsl { get; set; }
        [ArgDescription(Opts.DisableInsecureTCPDescr, Opts.InterfacesGroup)]
        public bool DisableInsecureTCP { get; set; }
        [ArgDescription(Opts.SslTargetHostDescr, Opts.InterfacesGroup)]
        public string SslTargetHost { get; set; }
        [ArgDescription(Opts.SslValidateServerDescr, Opts.InterfacesGroup)]
        public bool SslValidateServer { get; set; }

        [ArgDescription(Opts.AuthenticationTypeDescr, Opts.AuthGroup)]
        public string AuthenticationType { get; set; }
        [ArgDescription(Opts.AuthenticationConfigFileDescr, Opts.AuthGroup)]
        public string AuthenticationConfig { get; set; }

        [ArgDescription(Opts.PrepareTimeoutMsDescr, Opts.DbGroup)]
        public int PrepareTimeoutMs { get; set; }
        [ArgDescription(Opts.CommitTimeoutMsDescr, Opts.DbGroup)]
        public int CommitTimeoutMs { get; set; }

        [ArgDescription(Opts.UnsafeDisableFlushToDiskDescr, Opts.DbGroup)]
        public bool UnsafeDisableFlushToDisk { get; set; }

        [ArgDescription(Opts.BetterOrderingDescr, Opts.DbGroup)]
        public bool BetterOrdering { get; set; }

        [ArgDescription(Opts.UnsafeIgnoreHardDeleteDescr, Opts.DbGroup)]
        public bool UnsafeIgnoreHardDelete { get; set; }

        [ArgDescription(Opts.IndexCacheDepthDescr, Opts.DbGroup)]
        public int IndexCacheDepth { get; set; }

        [ArgDescription(Opts.GossipIntervalMsDescr, Opts.ClusterGroup)]
        public int GossipIntervalMs { get; set; }
        [ArgDescription(Opts.GossipAllowedDifferenceMsDescr, Opts.ClusterGroup)]
        public int GossipAllowedDifferenceMs { get; set; }
        [ArgDescription(Opts.GossipTimeoutMsDescr, Opts.ClusterGroup)]
        public int GossipTimeoutMs { get; set; }

        [ArgDescription(Opts.HistogramDescr, Opts.AppGroup)]
        public bool EnableHistograms { get; set; }

        [ArgDescription(Opts.LogHttpRequestsDescr, Opts.AppGroup)]
        public bool LogHttpRequests { get; set; }

        [ArgDescription(Opts.AlwaysKeepScavengedDescr, Opts.DbGroup)]
        public bool AlwaysKeepScavenged { get; set; }
<<<<<<< HEAD
        
=======

>>>>>>> aa8cda89
        public ClusterNodeOptions()
        {
            Config = "";
            Help = Opts.ShowHelpDefault;
            Version = Opts.ShowVersionDefault;
            Log = Locations.DefaultLogDirectory;
            Defines = Opts.DefinesDefault;
            WhatIf = Opts.WhatIfDefault;

            MonoMinThreadpoolSize = Opts.MonoMinThreadpoolSizeDefault;

            IntIp = Opts.InternalIpDefault;
            ExtIp = Opts.ExternalIpDefault;
            IntHttpPort = Opts.InternalHttpPortDefault;
            ExtHttpPort = Opts.ExternalHttpPortDefault;
            IntTcpPort = Opts.InternalTcpPortDefault;
            IntSecureTcpPort = Opts.InternalSecureTcpPortDefault;
            ExtTcpPort = Opts.ExternalTcpPortDefault;
            ExtSecureTcpPort = Opts.ExternalSecureTcpPortDefault;
            Force = Opts.ForceDefault;
            ClusterSize = Opts.ClusterSizeDefault;
            MinFlushDelayMs = Opts.MinFlushDelayMsDefault;
            NodePriority = Opts.NodePriorityDefault;
            GossipOnSingleNode = Opts.GossipOnSingleNodeDefault;

            CommitCount = Opts.CommitCountDefault;
            PrepareCount = Opts.PrepareCountDefault;
            MaxMemTableSize = Opts.MaxMemtableSizeDefault;
            HashCollisionReadLimit = Opts.HashCollisionReadLimitDefault;

            DiscoverViaDns = Opts.DiscoverViaDnsDefault;
            ClusterDns = Opts.ClusterDnsDefault;
            ClusterGossipPort = Opts.ClusterGossipPortDefault;
            GossipSeed = Opts.GossipSeedDefault;

            StatsPeriodSec = Opts.StatsPeriodDefault;

            CachedChunks = Opts.CachedChunksDefault;
            ChunksCacheSize = Opts.ChunksCacheSizeDefault;

            Db = Locations.DefaultDataDirectory;
            MemDb = Opts.InMemDbDefault;
            SkipDbVerify = Opts.SkipDbVerifyDefault;
            RunProjections = Opts.RunProjectionsDefault;
            ProjectionThreads = Opts.ProjectionThreadsDefault;
            WorkerThreads = Opts.WorkerThreadsDefault;
            BetterOrdering = Opts.BetterOrderingDefault;

            IntHttpPrefixes = Opts.IntHttpPrefixesDefault;
            ExtHttpPrefixes = Opts.ExtHttpPrefixesDefault;
            EnableTrustedAuth = Opts.EnableTrustedAuthDefault;
            AddInterfacePrefixes = Opts.AddInterfacePrefixesDefault;

            ExtTcpHeartbeatTimeout = Opts.ExtTcpHeartbeatTimeoutDefault;
            IntTcpHeartbeatTimeout = Opts.IntTcpHeartbeatTimeoutDefault;

            ExtTcpHeartbeatInterval = Opts.ExtTcpHeartbeatIntervalDefault;
            IntTcpHeartbeatInterval = Opts.IntTcpHeartbeatIntervalDefault;

            ExtIpAdvertiseAs = Opts.ExternalIpAdvertiseAsDefault;
            ExtTcpPortAdvertiseAs = Opts.ExternalTcpPortAdvertiseAsDefault;
            ExtHttpPortAdvertiseAs = Opts.ExternalHttpPortAdvertiseAsDefault;
            ExtSecureTcpPortAdvertiseAs = Opts.ExternalSecureTcpPortAdvertiseAsDefault;

            IntIpAdvertiseAs = Opts.InternalIpAdvertiseAsDefault;
            IntTcpPortAdvertiseAs = Opts.InternalTcpPortAdvertiseAsDefault;
            IntHttpPortAdvertiseAs = Opts.InternalHttpPortAdvertiseAsDefault;
            IntSecureTcpPortAdvertiseAs = Opts.InternalSecureTcpPortAdvertiseAsDefault;

            CertificateStoreLocation = Opts.CertificateStoreLocationDefault;
            CertificateStoreName = Opts.CertificateStoreNameDefault;
            CertificateSubjectName = Opts.CertificateSubjectNameDefault;
            CertificateThumbprint = Opts.CertificateThumbprintDefault;

            CertificateFile = Opts.CertificateFileDefault;
            CertificatePassword = Opts.CertificatePasswordDefault;

            UseInternalSsl = Opts.UseInternalSslDefault;
            DisableInsecureTCP = Opts.DisableInsecureTCPDefault;
            SslTargetHost = Opts.SslTargetHostDefault;
            SslValidateServer = Opts.SslValidateServerDefault;

            AuthenticationType = Opts.AuthenticationTypeDefault;
            AuthenticationConfig = Opts.AuthenticationConfigFileDefault;

            UnsafeIgnoreHardDelete = Opts.UnsafeIgnoreHardDeleteDefault;
            UnsafeDisableFlushToDisk = Opts.UnsafeDisableFlushToDiskDefault;
            PrepareTimeoutMs = Opts.PrepareTimeoutMsDefault;
            CommitTimeoutMs = Opts.CommitTimeoutMsDefault;
            DisableScavengeMerging = Opts.DisableScavengeMergeDefault;
            ScavengeHistoryMaxAge = Opts.ScavengeHistoryMaxAgeDefault;
            GossipOnExt = Opts.GossipOnExtDefault;
            StatsOnExt = Opts.StatsOnExtDefault;
            AdminOnExt = Opts.AdminOnExtDefault;
            GossipIntervalMs = Opts.GossipIntervalMsDefault;
            GossipAllowedDifferenceMs = Opts.GossipAllowedDifferenceMsDefault;
            GossipTimeoutMs = Opts.GossipTimeoutMsDefault;
            IndexCacheDepth = Opts.IndexCacheDepthDefault;
            EnableHistograms = Opts.HistogramEnabledDefault;
            ReaderThreadsCount = Opts.ReaderThreadsCountDefault;

            StartStandardProjections = Opts.StartStandardProjectionsDefault;
            DisableHTTPCaching = Opts.DisableHttpCachingDefault;
            LogHttpRequests = Opts.LogHttpRequestsDefault;

<<<<<<< HEAD
=======
            Unbuffered = Opts.UnbufferedDefault;
            WriteThrough = Opts.WriteThroughDefault;

>>>>>>> aa8cda89
            AlwaysKeepScavenged = Opts.AlwaysKeepScavengedDefault;
        }
    }
}<|MERGE_RESOLUTION|>--- conflicted
+++ resolved
@@ -215,11 +215,7 @@
 
         [ArgDescription(Opts.AlwaysKeepScavengedDescr, Opts.DbGroup)]
         public bool AlwaysKeepScavenged { get; set; }
-<<<<<<< HEAD
-        
-=======
-
->>>>>>> aa8cda89
+
         public ClusterNodeOptions()
         {
             Config = "";
@@ -325,12 +321,9 @@
             DisableHTTPCaching = Opts.DisableHttpCachingDefault;
             LogHttpRequests = Opts.LogHttpRequestsDefault;
 
-<<<<<<< HEAD
-=======
             Unbuffered = Opts.UnbufferedDefault;
             WriteThrough = Opts.WriteThroughDefault;
 
->>>>>>> aa8cda89
             AlwaysKeepScavenged = Opts.AlwaysKeepScavengedDefault;
         }
     }
